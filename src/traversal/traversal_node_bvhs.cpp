/*
 * Software License Agreement (BSD License)
 *
 *  Copyright (c) 2011-2014, Willow Garage, Inc.
 *  Copyright (c) 2014-2015, Open Source Robotics Foundation
 *  All rights reserved.
 *
 *  Redistribution and use in source and binary forms, with or without
 *  modification, are permitted provided that the following conditions
 *  are met:
 *
 *   * Redistributions of source code must retain the above copyright
 *     notice, this list of conditions and the following disclaimer.
 *   * Redistributions in binary form must reproduce the above
 *     copyright notice, this list of conditions and the following
 *     disclaimer in the documentation and/or other materials provided
 *     with the distribution.
 *   * Neither the name of Open Source Robotics Foundation nor the names of its
 *     contributors may be used to endorse or promote products derived
 *     from this software without specific prior written permission.
 *
 *  THIS SOFTWARE IS PROVIDED BY THE COPYRIGHT HOLDERS AND CONTRIBUTORS
 *  "AS IS" AND ANY EXPRESS OR IMPLIED WARRANTIES, INCLUDING, BUT NOT
 *  LIMITED TO, THE IMPLIED WARRANTIES OF MERCHANTABILITY AND FITNESS
 *  FOR A PARTICULAR PURPOSE ARE DISCLAIMED. IN NO EVENT SHALL THE
 *  COPYRIGHT OWNER OR CONTRIBUTORS BE LIABLE FOR ANY DIRECT, INDIRECT,
 *  INCIDENTAL, SPECIAL, EXEMPLARY, OR CONSEQUENTIAL DAMAGES (INCLUDING,
 *  BUT NOT LIMITED TO, PROCUREMENT OF SUBSTITUTE GOODS OR SERVICES;
 *  LOSS OF USE, DATA, OR PROFITS; OR BUSINESS INTERRUPTION) HOWEVER
 *  CAUSED AND ON ANY THEORY OF LIABILITY, WHETHER IN CONTRACT, STRICT
 *  LIABILITY, OR TORT (INCLUDING NEGLIGENCE OR OTHERWISE) ARISING IN
 *  ANY WAY OUT OF THE USE OF THIS SOFTWARE, EVEN IF ADVISED OF THE
 *  POSSIBILITY OF SUCH DAMAGE.
 */

/** \author Jia Pan */


#include <hpp/fcl/traversal/traversal_node_bvhs.h>

namespace fcl
{

namespace details
{
template<typename BV>
static inline void meshCollisionOrientedNodeLeafTesting
(int b1, int b2, const BVHModel<BV>* model1, const BVHModel<BV>* model2,
 Vec3f* vertices1, Vec3f* vertices2, Triangle* tri_indices1,
 Triangle* tri_indices2, const Matrix3f& R, const Vec3f& T,
 const Transform3f& tf1, const Transform3f& tf2, bool enable_statistics,
 FCL_REAL cost_density, int& num_leaf_tests, const CollisionRequest& request,
 CollisionResult& result, FCL_REAL& sqrDistLowerBound)
{
  if(enable_statistics) num_leaf_tests++;

  const BVNode<BV>& node1 = model1->getBV(b1);
  const BVNode<BV>& node2 = model2->getBV(b2);

  int primitive_id1 = node1.primitiveId();
  int primitive_id2 = node2.primitiveId();

  const Triangle& tri_id1 = tri_indices1[primitive_id1];
  const Triangle& tri_id2 = tri_indices2[primitive_id2];

  const Vec3f& p1 = vertices1[tri_id1[0]];
  const Vec3f& p2 = vertices1[tri_id1[1]];
  const Vec3f& p3 = vertices1[tri_id1[2]];
  const Vec3f& q1 = vertices2[tri_id2[0]];
  const Vec3f& q2 = vertices2[tri_id2[1]];
  const Vec3f& q3 = vertices2[tri_id2[2]];

  if(model1->isOccupied() && model2->isOccupied())
  {
    bool is_intersect = false;

    if(!request.enable_contact) // only interested in collision or not
    {
      if (request.enable_distance_lower_bound) {
	Vec3f P, Q;
	sqrDistLowerBound = TriangleDistance::sqrTriDistance
	  (p1, p2, p3, q1, q2, q3, R, T, P, Q);
	if (sqrDistLowerBound == 0) {
	  is_intersect = true;
	  if(result.numContacts() < request.num_max_contacts)
	    result.addContact(Contact(model1, model2, primitive_id1,
				      primitive_id2));
	}
      } else {
	if(Intersect::intersect_Triangle(p1, p2, p3, q1, q2, q3, R, T)) {
	  is_intersect = true;
	  if(result.numContacts() < request.num_max_contacts)
	    result.addContact(Contact(model1, model2, primitive_id1,
				      primitive_id2));
	}
      }
    }
    else // need compute the contact information
    {
      FCL_REAL penetration;
      Vec3f normal;
      unsigned int n_contacts;
      Vec3f contacts[2];

      if(Intersect::intersect_Triangle(p1, p2, p3, q1, q2, q3,
                                       R, T,
                                       contacts,
                                       &n_contacts,
                                       &penetration,
                                       &normal))
      {
        is_intersect = true;
        
        if(request.num_max_contacts < result.numContacts() + n_contacts)
          n_contacts = (request.num_max_contacts > result.numContacts()) ? (request.num_max_contacts - result.numContacts()) : 0;
        
        for(unsigned int i = 0; i < n_contacts; ++i)
        {
          result.addContact(Contact(model1, model2, primitive_id1, primitive_id2, tf1.transform(contacts[i]), tf1.getQuatRotation().transform(normal), penetration));
        }
      }
    }

    if(is_intersect && request.enable_cost)
    {
      AABB overlap_part;
      AABB(tf1.transform(p1), tf1.transform(p2), tf1.transform(p3)).overlap(AABB(tf2.transform(q1), tf2.transform(q2), tf2.transform(q3)), overlap_part);
      result.addCostSource(CostSource(overlap_part, cost_density), request.num_max_cost_sources);    
    }
  }
  else if((!model1->isFree() && !model2->isFree()) && request.enable_cost)
  {
    if(Intersect::intersect_Triangle(p1, p2, p3, q1, q2, q3, R, T))
    {
      AABB overlap_part;
      AABB(tf1.transform(p1), tf1.transform(p2), tf1.transform(p3)).overlap(AABB(tf2.transform(q1), tf2.transform(q2), tf2.transform(q3)), overlap_part);
      result.addCostSource(CostSource(overlap_part, cost_density), request.num_max_cost_sources);          
    }    
  }
}




template<typename BV>
static inline void meshDistanceOrientedNodeLeafTesting(int b1, int b2,
                                                       const BVHModel<BV>* model1, const BVHModel<BV>* model2,
                                                       Vec3f* vertices1, Vec3f* vertices2, 
                                                       Triangle* tri_indices1, Triangle* tri_indices2,
                                                       const Matrix3f& R, const Vec3f& T,
                                                       bool enable_statistics,
                                                       int& num_leaf_tests,
                                                       const DistanceRequest& request,
                                                       DistanceResult& result)
{
  if(enable_statistics) num_leaf_tests++;

  const BVNode<BV>& node1 = model1->getBV(b1);
  const BVNode<BV>& node2 = model2->getBV(b2);

  int primitive_id1 = node1.primitiveId();
  int primitive_id2 = node2.primitiveId();

  const Triangle& tri_id1 = tri_indices1[primitive_id1];
  const Triangle& tri_id2 = tri_indices2[primitive_id2];

  const Vec3f& t11 = vertices1[tri_id1[0]];
  const Vec3f& t12 = vertices1[tri_id1[1]];
  const Vec3f& t13 = vertices1[tri_id1[2]];

  const Vec3f& t21 = vertices2[tri_id2[0]];
  const Vec3f& t22 = vertices2[tri_id2[1]];
  const Vec3f& t23 = vertices2[tri_id2[2]];

  // nearest point pair
  Vec3f P1, P2;

  FCL_REAL d = sqrt (TriangleDistance::sqrTriDistance
		     (t11, t12, t13, t21, t22, t23, R, T, P1, P2));

  if(request.enable_nearest_points)
    result.update(d, model1, model2, primitive_id1, primitive_id2, P1, P2);
  else
    result.update(d, model1, model2, primitive_id1, primitive_id2);
}

}

MeshCollisionTraversalNodeOBB::MeshCollisionTraversalNodeOBB
(bool enable_distance_lower_bound) :
  MeshCollisionTraversalNode<OBB> (enable_distance_lower_bound)
{
  R.setIdentity();
}

bool MeshCollisionTraversalNodeOBB::BVTesting(int b1, int b2) const
{
  if(enable_statistics) num_bv_tests++;
  return !overlap(R, T, model1->getBV(b1).bv, model2->getBV(b2).bv);
}

void MeshCollisionTraversalNodeOBB::leafTesting
(int b1, int b2, FCL_REAL& sqrDistLowerBound) const
{
  details::meshCollisionOrientedNodeLeafTesting
    (b1, b2, model1, model2, vertices1, vertices2, 
     tri_indices1, tri_indices2, R, T, tf1, tf2,
     enable_statistics, cost_density, num_leaf_tests, request, *result,
     sqrDistLowerBound);
}


bool MeshCollisionTraversalNodeOBB::BVTesting(int b1, int b2, const Matrix3f& Rc, const Vec3f& Tc) const
{
  if(enable_statistics) num_bv_tests++;
  return obbDisjoint(Rc, Tc, model1->getBV(b1).bv.extent, model2->getBV(b2).bv.extent);
}

  void MeshCollisionTraversalNodeOBB::leafTesting
  (int b1, int b2, const Matrix3f& Rc, const Vec3f& Tc,
   FCL_REAL& sqrDistLowerBound) const
  {
    details::meshCollisionOrientedNodeLeafTesting
      (b1, b2, model1, model2, vertices1, vertices2, tri_indices1, tri_indices2,
       R, T, tf1, tf2, enable_statistics, cost_density, num_leaf_tests, request,
       *result, sqrDistLowerBound);
  }



MeshCollisionTraversalNodeRSS::MeshCollisionTraversalNodeRSS
(bool enable_distance_lower_bound) :
  MeshCollisionTraversalNode<RSS> (enable_distance_lower_bound)
{
  R.setIdentity();
}

bool MeshCollisionTraversalNodeRSS::BVTesting(int b1, int b2) const
{
  if(enable_statistics) num_bv_tests++;
  return !overlap(R, T, model1->getBV(b1).bv, model2->getBV(b2).bv);
}

void MeshCollisionTraversalNodeRSS::leafTesting
(int b1, int b2, FCL_REAL& sqrDistLowerBound) const
{
  details::meshCollisionOrientedNodeLeafTesting
    (b1, b2, model1, model2, vertices1, vertices2, tri_indices1, tri_indices2, 
     R, T, tf1, tf2, enable_statistics, cost_density, num_leaf_tests,
     request, *result, sqrDistLowerBound);
}




MeshCollisionTraversalNodekIOS::MeshCollisionTraversalNodekIOS
(bool enable_distance_lower_bound) :
  MeshCollisionTraversalNode<kIOS>(enable_distance_lower_bound)
{
  R.setIdentity();
}

bool MeshCollisionTraversalNodekIOS::BVTesting(int b1, int b2) const
{
  if(enable_statistics) num_bv_tests++;
  return !overlap(R, T, model1->getBV(b1).bv, model2->getBV(b2).bv);
}

void MeshCollisionTraversalNodekIOS::leafTesting
(int b1, int b2, FCL_REAL& sqrDistLowerBound) const
{
  details::meshCollisionOrientedNodeLeafTesting
    (b1, b2, model1, model2, vertices1, vertices2, tri_indices1, tri_indices2, 
     R, T, tf1, tf2, enable_statistics, cost_density, num_leaf_tests,
     request, *result, sqrDistLowerBound);
}



MeshCollisionTraversalNodeOBBRSS::MeshCollisionTraversalNodeOBBRSS
(bool enable_distance_lower_bound) :
  MeshCollisionTraversalNode<OBBRSS> (enable_distance_lower_bound)
{
  R.setIdentity();
}

bool MeshCollisionTraversalNodeOBBRSS::BVTesting(int b1, int b2) const
{
  if(enable_statistics) num_bv_tests++;
  return !overlap(R, T, model1->getBV(b1).bv, model2->getBV(b2).bv);
}

  bool MeshCollisionTraversalNodeOBBRSS::BVTesting
  (int b1, int b2, FCL_REAL& sqrDistLowerBound) const
  {
    if(enable_statistics) num_bv_tests++;
    return !overlap(R, T, model1->getBV(b1).bv, model2->getBV(b2).bv,
		    sqrDistLowerBound);
  }

void MeshCollisionTraversalNodeOBBRSS::leafTesting
(int b1, int b2, FCL_REAL& sqrDistLowerBound) const
{
  details::meshCollisionOrientedNodeLeafTesting
    (b1, b2, model1, model2, vertices1, vertices2, tri_indices1, tri_indices2, 
     R, T, tf1, tf2, enable_statistics, cost_density, num_leaf_tests,
     request,*result, sqrDistLowerBound);
}


namespace details
{

template<typename BV>
static inline void distancePreprocessOrientedNode(const BVHModel<BV>* model1, const BVHModel<BV>* model2,
                                                  const Vec3f* vertices1, Vec3f* vertices2,
                                                  Triangle* tri_indices1, Triangle* tri_indices2,
                                                  int init_tri_id1, int init_tri_id2,
                                                  const Matrix3f& R, const Vec3f& T,
                                                  const DistanceRequest& request,
                                                  DistanceResult& result)
{
  const Triangle& init_tri1 = tri_indices1[init_tri_id1];
  const Triangle& init_tri2 = tri_indices2[init_tri_id2];

  Vec3f init_tri1_points[3];
  Vec3f init_tri2_points[3];

  init_tri1_points[0] = vertices1[init_tri1[0]];
  init_tri1_points[1] = vertices1[init_tri1[1]];
  init_tri1_points[2] = vertices1[init_tri1[2]];

  init_tri2_points[0] = vertices2[init_tri2[0]];
  init_tri2_points[1] = vertices2[init_tri2[1]];
  init_tri2_points[2] = vertices2[init_tri2[2]];

  Vec3f p1, p2;
  FCL_REAL distance = sqrt (TriangleDistance::sqrTriDistance
			    (init_tri1_points[0], init_tri1_points[1],
			     init_tri1_points[2], init_tri2_points[0],
			     init_tri2_points[1], init_tri2_points[2],
			     R, T, p1, p2));

  if(request.enable_nearest_points)
    result.update(distance, model1, model2, init_tri_id1, init_tri_id2, p1, p2);
  else
    result.update(distance, model1, model2, init_tri_id1, init_tri_id2);
}

template<typename BV>
static inline void distancePostprocessOrientedNode(const BVHModel<BV>* model1, const BVHModel<BV>* model2,
                                                   const Transform3f& tf1, const DistanceRequest& request, DistanceResult& result)
{
  /// the points obtained by triDistance are not in world space: both are in object1's local coordinate system, so we need to convert them into the world space.
  if(request.enable_nearest_points && (result.o1 == model1) && (result.o2 == model2))
  {
    result.nearest_points[0] = tf1.transform(result.nearest_points[0]).eval();
    result.nearest_points[1] = tf1.transform(result.nearest_points[1]).eval();
  }
}

}

MeshDistanceTraversalNodeRSS::MeshDistanceTraversalNodeRSS() : MeshDistanceTraversalNode<RSS>()
{
  R.setIdentity();
}

void MeshDistanceTraversalNodeRSS::preprocess()
{
  details::distancePreprocessOrientedNode(model1, model2, vertices1, vertices2, tri_indices1, tri_indices2, 0, 0, R, T, request, *result);
}

void MeshDistanceTraversalNodeRSS::postprocess()
{
  details::distancePostprocessOrientedNode(model1, model2, tf1, request, *result);
}

FCL_REAL MeshDistanceTraversalNodeRSS::BVTesting(int b1, int b2) const
{
  if(enable_statistics) num_bv_tests++;
  return distance(R, T, model1->getBV(b1).bv, model2->getBV(b2).bv);
}

void MeshDistanceTraversalNodeRSS::leafTesting(int b1, int b2) const
{
  details::meshDistanceOrientedNodeLeafTesting(b1, b2, model1, model2, vertices1, vertices2, tri_indices1, tri_indices2, 
                                               R, T, enable_statistics, num_leaf_tests, 
                                               request, *result);
}

MeshDistanceTraversalNodekIOS::MeshDistanceTraversalNodekIOS() : MeshDistanceTraversalNode<kIOS>()
{
  R.setIdentity();
}

void MeshDistanceTraversalNodekIOS::preprocess()
{
  details::distancePreprocessOrientedNode(model1, model2, vertices1, vertices2, tri_indices1, tri_indices2, 0, 0, R, T, request, *result);
}

void MeshDistanceTraversalNodekIOS::postprocess()
{
  details::distancePostprocessOrientedNode(model1, model2, tf1, request, *result);
}

FCL_REAL MeshDistanceTraversalNodekIOS::BVTesting(int b1, int b2) const
{
  if(enable_statistics) num_bv_tests++;
  return distance(R, T, model1->getBV(b1).bv, model2->getBV(b2).bv);
}

void MeshDistanceTraversalNodekIOS::leafTesting(int b1, int b2) const
{
  details::meshDistanceOrientedNodeLeafTesting(b1, b2, model1, model2, vertices1, vertices2, tri_indices1, tri_indices2, 
                                               R, T, enable_statistics, num_leaf_tests, 
                                               request, *result);
}

MeshDistanceTraversalNodeOBBRSS::MeshDistanceTraversalNodeOBBRSS() : MeshDistanceTraversalNode<OBBRSS>()
{
  R.setIdentity();
}

void MeshDistanceTraversalNodeOBBRSS::preprocess()
{
  details::distancePreprocessOrientedNode(model1, model2, vertices1, vertices2, tri_indices1, tri_indices2, 0, 0, R, T, request, *result);
}

void MeshDistanceTraversalNodeOBBRSS::postprocess()
{
  details::distancePostprocessOrientedNode(model1, model2, tf1, request, *result);
}

FCL_REAL MeshDistanceTraversalNodeOBBRSS::BVTesting(int b1, int b2) const
{
  if(enable_statistics) num_bv_tests++;
  return distance(R, T, model1->getBV(b1).bv, model2->getBV(b2).bv);
}

void MeshDistanceTraversalNodeOBBRSS::leafTesting(int b1, int b2) const
{
  details::meshDistanceOrientedNodeLeafTesting(b1, b2, model1, model2, vertices1, vertices2, tri_indices1, tri_indices2, 
                                               R, T, enable_statistics, num_leaf_tests, 
                                               request, *result);
}

<<<<<<< HEAD
=======





namespace details
{

template<typename BV>
bool meshConservativeAdvancementOrientedNodeCanStop(FCL_REAL c,
                                                    FCL_REAL min_distance,
                                                    FCL_REAL abs_err, FCL_REAL rel_err, FCL_REAL w,
                                                    const BVHModel<BV>* model1, const BVHModel<BV>* model2,
                                                    const MotionBase* motion1, const MotionBase* motion2,
                                                    std::vector<ConservativeAdvancementStackData>& stack,
                                                    FCL_REAL& delta_t)
{
  if((c >= w * (min_distance - abs_err)) && (c * (1 + rel_err) >= w * min_distance))
  {
    const ConservativeAdvancementStackData& data = stack.back();
    FCL_REAL d = data.d;
    Vec3f n;
    int c1, c2;

    if(d > c)
    {
      const ConservativeAdvancementStackData& data2 = stack[stack.size() - 2];
      d = data2.d;
      n = data2.P2 - data2.P1; n.normalize();
      c1 = data2.c1;
      c2 = data2.c2;
      stack[stack.size() - 2] = stack[stack.size() - 1];
    }
    else
    {
      n = data.P2 - data.P1; n.normalize();
      c1 = data.c1;
      c2 = data.c2;
    }

    assert(c == d);

    // n is in local frame of c1, so we need to turn n into the global frame
    // TODO: Erase me. There was a bug here
    Vec3f n_transformed (getBVAxes(model1->getBV(c1).bv) * n);
    Quaternion3f R0;
    motion1->getCurrentRotation(R0);
    n_transformed = R0.transform(n_transformed).eval();
    n_transformed.normalize();

    TBVMotionBoundVisitor<BV> mb_visitor1(model1->getBV(c1).bv, n_transformed), mb_visitor2(model2->getBV(c2).bv, -n_transformed);
    FCL_REAL bound1 = motion1->computeMotionBound(mb_visitor1);
    FCL_REAL bound2 = motion2->computeMotionBound(mb_visitor2);

    FCL_REAL bound = bound1 + bound2;

    FCL_REAL cur_delta_t;
    if(bound <= c) cur_delta_t = 1;
    else cur_delta_t = c / bound;

    if(cur_delta_t < delta_t)
      delta_t = cur_delta_t;

    stack.pop_back();

    return true;
  }
  else
  {
    const ConservativeAdvancementStackData& data = stack.back();
    FCL_REAL d = data.d;

    if(d > c)
      stack[stack.size() - 2] = stack[stack.size() - 1];

    stack.pop_back();

    return false;
  }
}

template<typename BV>
void meshConservativeAdvancementOrientedNodeLeafTesting(int b1, int b2,
                                                        const BVHModel<BV>* model1, const BVHModel<BV>* model2,
                                                        const Triangle* tri_indices1, const Triangle* tri_indices2,
                                                        const Vec3f* vertices1, const Vec3f* vertices2,
                                                        const Matrix3f& R, const Vec3f& T,
                                                        const MotionBase* motion1, const MotionBase* motion2,
                                                        bool enable_statistics,
                                                        FCL_REAL& min_distance,
                                                        Vec3f& p1, Vec3f& p2,
                                                        int& last_tri_id1, int& last_tri_id2,
                                                        FCL_REAL& delta_t,
                                                        int& num_leaf_tests)
{
  if(enable_statistics) num_leaf_tests++;

  const BVNode<BV>& node1 = model1->getBV(b1);
  const BVNode<BV>& node2 = model2->getBV(b2);

  int primitive_id1 = node1.primitiveId();
  int primitive_id2 = node2.primitiveId();

  const Triangle& tri_id1 = tri_indices1[primitive_id1];
  const Triangle& tri_id2 = tri_indices2[primitive_id2];

  const Vec3f& t11 = vertices1[tri_id1[0]];
  const Vec3f& t12 = vertices1[tri_id1[1]];
  const Vec3f& t13 = vertices1[tri_id1[2]];

  const Vec3f& t21 = vertices2[tri_id2[0]];
  const Vec3f& t22 = vertices2[tri_id2[1]];
  const Vec3f& t23 = vertices2[tri_id2[2]];

  // nearest point pair
  Vec3f P1, P2;

  FCL_REAL d = sqrt (TriangleDistance::sqrTriDistance
		     (t11, t12, t13, t21, t22, t23, R, T, P1, P2));

  if(d < min_distance)
  {
    min_distance = d;

    p1 = P1;
    p2 = P2;

    last_tri_id1 = primitive_id1;
    last_tri_id2 = primitive_id2;
  }


  /// n is the local frame of object 1, pointing from object 1 to object2
  Vec3f n = P2 - P1;
  /// turn n into the global frame, pointing from object 1 to object 2
  Quaternion3f R0;
  motion1->getCurrentRotation(R0);
  Vec3f n_transformed = R0.transform(n);
  n_transformed.normalize(); // normalized here

  TriangleMotionBoundVisitor mb_visitor1(t11, t12, t13, n_transformed), mb_visitor2(t21, t22, t23, -n_transformed);
  FCL_REAL bound1 = motion1->computeMotionBound(mb_visitor1);
  FCL_REAL bound2 = motion2->computeMotionBound(mb_visitor2);

  FCL_REAL bound = bound1 + bound2;

  FCL_REAL cur_delta_t;
  if(bound <= d) cur_delta_t = 1;
  else cur_delta_t = d / bound;

  if(cur_delta_t < delta_t)
    delta_t = cur_delta_t;
}

}


MeshConservativeAdvancementTraversalNodeRSS::MeshConservativeAdvancementTraversalNodeRSS(FCL_REAL w_)
  : MeshConservativeAdvancementTraversalNode<RSS>(w_)
{
  R.setIdentity();
}

FCL_REAL MeshConservativeAdvancementTraversalNodeRSS::BVTesting(int b1, int b2) const
{
  if(enable_statistics) num_bv_tests++;
  Vec3f P1, P2;
  FCL_REAL d = distance(R, T, model1->getBV(b1).bv, model2->getBV(b2).bv, &P1, &P2);

  stack.push_back(ConservativeAdvancementStackData(P1, P2, b1, b2, d));

  return d;
}


void MeshConservativeAdvancementTraversalNodeRSS::leafTesting(int b1, int b2) const
{
  details::meshConservativeAdvancementOrientedNodeLeafTesting(b1, b2,
                                                              model1, model2,
                                                              tri_indices1, tri_indices2,
                                                              vertices1, vertices2,
                                                              R, T,
                                                              motion1, motion2,
                                                              enable_statistics,
                                                              min_distance,
                                                              closest_p1, closest_p2,
                                                              last_tri_id1, last_tri_id2,
                                                              delta_t,
                                                              num_leaf_tests);
}

bool MeshConservativeAdvancementTraversalNodeRSS::canStop(FCL_REAL c) const
{
  return details::meshConservativeAdvancementOrientedNodeCanStop(c,
                                                                 min_distance,
                                                                 abs_err, rel_err, w,
                                                                 model1, model2,
                                                                 motion1, motion2,
                                                                 stack,
                                                                 delta_t);
}




MeshConservativeAdvancementTraversalNodeOBBRSS::MeshConservativeAdvancementTraversalNodeOBBRSS(FCL_REAL w_)
  : MeshConservativeAdvancementTraversalNode<OBBRSS>(w_)
{
  R.setIdentity();
}

FCL_REAL MeshConservativeAdvancementTraversalNodeOBBRSS::BVTesting(int b1, int b2) const
{
  if(enable_statistics) num_bv_tests++;
  Vec3f P1, P2;
  FCL_REAL d = distance(R, T, model1->getBV(b1).bv, model2->getBV(b2).bv, &P1, &P2);

  stack.push_back(ConservativeAdvancementStackData(P1, P2, b1, b2, d));

  return d;
}


void MeshConservativeAdvancementTraversalNodeOBBRSS::leafTesting(int b1, int b2) const
{
  details::meshConservativeAdvancementOrientedNodeLeafTesting(b1, b2,
                                                              model1, model2,
                                                              tri_indices1, tri_indices2,
                                                              vertices1, vertices2,
                                                              R, T,
                                                              motion1, motion2,
                                                              enable_statistics,
                                                              min_distance,
                                                              closest_p1, closest_p2,
                                                              last_tri_id1, last_tri_id2,
                                                              delta_t,
                                                              num_leaf_tests);
}

bool MeshConservativeAdvancementTraversalNodeOBBRSS::canStop(FCL_REAL c) const
{
  return details::meshConservativeAdvancementOrientedNodeCanStop(c,
                                                                 min_distance,
                                                                 abs_err, rel_err, w,
                                                                 model1, model2,
                                                                 motion1, motion2,
                                                                 stack,
                                                                 delta_t);
}





>>>>>>> 574a3a57
}<|MERGE_RESOLUTION|>--- conflicted
+++ resolved
@@ -445,261 +445,4 @@
                                                request, *result);
 }
 
-<<<<<<< HEAD
-=======
-
-
-
-
-
-namespace details
-{
-
-template<typename BV>
-bool meshConservativeAdvancementOrientedNodeCanStop(FCL_REAL c,
-                                                    FCL_REAL min_distance,
-                                                    FCL_REAL abs_err, FCL_REAL rel_err, FCL_REAL w,
-                                                    const BVHModel<BV>* model1, const BVHModel<BV>* model2,
-                                                    const MotionBase* motion1, const MotionBase* motion2,
-                                                    std::vector<ConservativeAdvancementStackData>& stack,
-                                                    FCL_REAL& delta_t)
-{
-  if((c >= w * (min_distance - abs_err)) && (c * (1 + rel_err) >= w * min_distance))
-  {
-    const ConservativeAdvancementStackData& data = stack.back();
-    FCL_REAL d = data.d;
-    Vec3f n;
-    int c1, c2;
-
-    if(d > c)
-    {
-      const ConservativeAdvancementStackData& data2 = stack[stack.size() - 2];
-      d = data2.d;
-      n = data2.P2 - data2.P1; n.normalize();
-      c1 = data2.c1;
-      c2 = data2.c2;
-      stack[stack.size() - 2] = stack[stack.size() - 1];
-    }
-    else
-    {
-      n = data.P2 - data.P1; n.normalize();
-      c1 = data.c1;
-      c2 = data.c2;
-    }
-
-    assert(c == d);
-
-    // n is in local frame of c1, so we need to turn n into the global frame
-    // TODO: Erase me. There was a bug here
-    Vec3f n_transformed (getBVAxes(model1->getBV(c1).bv) * n);
-    Quaternion3f R0;
-    motion1->getCurrentRotation(R0);
-    n_transformed = R0.transform(n_transformed).eval();
-    n_transformed.normalize();
-
-    TBVMotionBoundVisitor<BV> mb_visitor1(model1->getBV(c1).bv, n_transformed), mb_visitor2(model2->getBV(c2).bv, -n_transformed);
-    FCL_REAL bound1 = motion1->computeMotionBound(mb_visitor1);
-    FCL_REAL bound2 = motion2->computeMotionBound(mb_visitor2);
-
-    FCL_REAL bound = bound1 + bound2;
-
-    FCL_REAL cur_delta_t;
-    if(bound <= c) cur_delta_t = 1;
-    else cur_delta_t = c / bound;
-
-    if(cur_delta_t < delta_t)
-      delta_t = cur_delta_t;
-
-    stack.pop_back();
-
-    return true;
-  }
-  else
-  {
-    const ConservativeAdvancementStackData& data = stack.back();
-    FCL_REAL d = data.d;
-
-    if(d > c)
-      stack[stack.size() - 2] = stack[stack.size() - 1];
-
-    stack.pop_back();
-
-    return false;
-  }
-}
-
-template<typename BV>
-void meshConservativeAdvancementOrientedNodeLeafTesting(int b1, int b2,
-                                                        const BVHModel<BV>* model1, const BVHModel<BV>* model2,
-                                                        const Triangle* tri_indices1, const Triangle* tri_indices2,
-                                                        const Vec3f* vertices1, const Vec3f* vertices2,
-                                                        const Matrix3f& R, const Vec3f& T,
-                                                        const MotionBase* motion1, const MotionBase* motion2,
-                                                        bool enable_statistics,
-                                                        FCL_REAL& min_distance,
-                                                        Vec3f& p1, Vec3f& p2,
-                                                        int& last_tri_id1, int& last_tri_id2,
-                                                        FCL_REAL& delta_t,
-                                                        int& num_leaf_tests)
-{
-  if(enable_statistics) num_leaf_tests++;
-
-  const BVNode<BV>& node1 = model1->getBV(b1);
-  const BVNode<BV>& node2 = model2->getBV(b2);
-
-  int primitive_id1 = node1.primitiveId();
-  int primitive_id2 = node2.primitiveId();
-
-  const Triangle& tri_id1 = tri_indices1[primitive_id1];
-  const Triangle& tri_id2 = tri_indices2[primitive_id2];
-
-  const Vec3f& t11 = vertices1[tri_id1[0]];
-  const Vec3f& t12 = vertices1[tri_id1[1]];
-  const Vec3f& t13 = vertices1[tri_id1[2]];
-
-  const Vec3f& t21 = vertices2[tri_id2[0]];
-  const Vec3f& t22 = vertices2[tri_id2[1]];
-  const Vec3f& t23 = vertices2[tri_id2[2]];
-
-  // nearest point pair
-  Vec3f P1, P2;
-
-  FCL_REAL d = sqrt (TriangleDistance::sqrTriDistance
-		     (t11, t12, t13, t21, t22, t23, R, T, P1, P2));
-
-  if(d < min_distance)
-  {
-    min_distance = d;
-
-    p1 = P1;
-    p2 = P2;
-
-    last_tri_id1 = primitive_id1;
-    last_tri_id2 = primitive_id2;
-  }
-
-
-  /// n is the local frame of object 1, pointing from object 1 to object2
-  Vec3f n = P2 - P1;
-  /// turn n into the global frame, pointing from object 1 to object 2
-  Quaternion3f R0;
-  motion1->getCurrentRotation(R0);
-  Vec3f n_transformed = R0.transform(n);
-  n_transformed.normalize(); // normalized here
-
-  TriangleMotionBoundVisitor mb_visitor1(t11, t12, t13, n_transformed), mb_visitor2(t21, t22, t23, -n_transformed);
-  FCL_REAL bound1 = motion1->computeMotionBound(mb_visitor1);
-  FCL_REAL bound2 = motion2->computeMotionBound(mb_visitor2);
-
-  FCL_REAL bound = bound1 + bound2;
-
-  FCL_REAL cur_delta_t;
-  if(bound <= d) cur_delta_t = 1;
-  else cur_delta_t = d / bound;
-
-  if(cur_delta_t < delta_t)
-    delta_t = cur_delta_t;
-}
-
-}
-
-
-MeshConservativeAdvancementTraversalNodeRSS::MeshConservativeAdvancementTraversalNodeRSS(FCL_REAL w_)
-  : MeshConservativeAdvancementTraversalNode<RSS>(w_)
-{
-  R.setIdentity();
-}
-
-FCL_REAL MeshConservativeAdvancementTraversalNodeRSS::BVTesting(int b1, int b2) const
-{
-  if(enable_statistics) num_bv_tests++;
-  Vec3f P1, P2;
-  FCL_REAL d = distance(R, T, model1->getBV(b1).bv, model2->getBV(b2).bv, &P1, &P2);
-
-  stack.push_back(ConservativeAdvancementStackData(P1, P2, b1, b2, d));
-
-  return d;
-}
-
-
-void MeshConservativeAdvancementTraversalNodeRSS::leafTesting(int b1, int b2) const
-{
-  details::meshConservativeAdvancementOrientedNodeLeafTesting(b1, b2,
-                                                              model1, model2,
-                                                              tri_indices1, tri_indices2,
-                                                              vertices1, vertices2,
-                                                              R, T,
-                                                              motion1, motion2,
-                                                              enable_statistics,
-                                                              min_distance,
-                                                              closest_p1, closest_p2,
-                                                              last_tri_id1, last_tri_id2,
-                                                              delta_t,
-                                                              num_leaf_tests);
-}
-
-bool MeshConservativeAdvancementTraversalNodeRSS::canStop(FCL_REAL c) const
-{
-  return details::meshConservativeAdvancementOrientedNodeCanStop(c,
-                                                                 min_distance,
-                                                                 abs_err, rel_err, w,
-                                                                 model1, model2,
-                                                                 motion1, motion2,
-                                                                 stack,
-                                                                 delta_t);
-}
-
-
-
-
-MeshConservativeAdvancementTraversalNodeOBBRSS::MeshConservativeAdvancementTraversalNodeOBBRSS(FCL_REAL w_)
-  : MeshConservativeAdvancementTraversalNode<OBBRSS>(w_)
-{
-  R.setIdentity();
-}
-
-FCL_REAL MeshConservativeAdvancementTraversalNodeOBBRSS::BVTesting(int b1, int b2) const
-{
-  if(enable_statistics) num_bv_tests++;
-  Vec3f P1, P2;
-  FCL_REAL d = distance(R, T, model1->getBV(b1).bv, model2->getBV(b2).bv, &P1, &P2);
-
-  stack.push_back(ConservativeAdvancementStackData(P1, P2, b1, b2, d));
-
-  return d;
-}
-
-
-void MeshConservativeAdvancementTraversalNodeOBBRSS::leafTesting(int b1, int b2) const
-{
-  details::meshConservativeAdvancementOrientedNodeLeafTesting(b1, b2,
-                                                              model1, model2,
-                                                              tri_indices1, tri_indices2,
-                                                              vertices1, vertices2,
-                                                              R, T,
-                                                              motion1, motion2,
-                                                              enable_statistics,
-                                                              min_distance,
-                                                              closest_p1, closest_p2,
-                                                              last_tri_id1, last_tri_id2,
-                                                              delta_t,
-                                                              num_leaf_tests);
-}
-
-bool MeshConservativeAdvancementTraversalNodeOBBRSS::canStop(FCL_REAL c) const
-{
-  return details::meshConservativeAdvancementOrientedNodeCanStop(c,
-                                                                 min_distance,
-                                                                 abs_err, rel_err, w,
-                                                                 model1, model2,
-                                                                 motion1, motion2,
-                                                                 stack,
-                                                                 delta_t);
-}
-
-
-
-
-
->>>>>>> 574a3a57
 }