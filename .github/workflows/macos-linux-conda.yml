name: Build hpp-fcl for Mac OS X/Linux via Conda

on: [push,pull_request]

jobs:
  hpp-fcl-conda:
    name: CI on ${{ matrix.os }} with Conda - ${{ matrix.build_type }} ${{ matrix.cxx_options }}
    runs-on: ${{ matrix.os }}

    strategy:
      fail-fast: false
      matrix:
        os: ["ubuntu-latest", "macos-latest"]
<<<<<<< HEAD
        python-version: ["3.10", "3.11", "3.12"]
        cxx_options: ['', '-mavx2']
        build_type: [Release, Debug]
        exclude:
          - build_type: Debug
            cxx_options: -mavx2
            os: macos-latest
          - build_type: Release
            cxx_options: -mavx2
            os: macos-latest
=======
        python-version: ["3.8", "3.12"]
>>>>>>> ce5e23ae

    steps:
    - uses: actions/checkout@v3
      with:
        submodules: recursive

    - uses: conda-incubator/setup-miniconda@v2
      with:
        activate-environment: hpp-fcl
        auto-update-conda: true
        environment-file: .github/workflows/conda/conda-env.yml
        python-version: ${{ matrix.python-version }}

    - name: Install compilers on OSX
      if: contains(matrix.os, 'macos')
      shell: bash -l {0}
      run: |
        conda activate hpp-fcl
        conda install compilers=1.4.2 -c conda-forge

    - name: Install cmake and update conda
      shell: bash -l {0}
      run: |
        conda activate hpp-fcl
        conda install cmake -c main
        conda install llvm-openmp -c conda-forge

    - name: Build hpp-fcl
      shell: bash -l {0}
      run: |
        conda activate hpp-fcl
        conda list
        echo $CONDA_PREFIX

        mkdir build
        cd build

        export CXXFLAGS=${{ matrix.cxx_options }}
        cmake .. -DCMAKE_INSTALL_PREFIX=$CONDA_PREFIX -DCMAKE_BUILD_TYPE=${{ matrix.build_type }} -DPYTHON_EXECUTABLE=$(which python3) -DGENERATE_PYTHON_STUBS=ON -DHPP_FCL_HAS_QHULL=ON
        make -j2
        make build_tests
        export CTEST_OUTPUT_ON_FAILURE=1
        make test
        make install

    - name: Uninstall hpp-fcl
      shell: bash -l {0}
      run: |
        cd build
        make uninstall

  check:
    if: always()
    name: check-macos-linux-conda

    needs:
    - hpp-fcl-conda

    runs-on: Ubuntu-latest

    steps:
    - name: Decide whether the needed jobs succeeded or failed
      uses: re-actors/alls-green@release/v1
      with:
        jobs: ${{ toJSON(needs) }}<|MERGE_RESOLUTION|>--- conflicted
+++ resolved
@@ -11,8 +11,7 @@
       fail-fast: false
       matrix:
         os: ["ubuntu-latest", "macos-latest"]
-<<<<<<< HEAD
-        python-version: ["3.10", "3.11", "3.12"]
+        python-version: ["3.8", "3.12"]
         cxx_options: ['', '-mavx2']
         build_type: [Release, Debug]
         exclude:
@@ -22,9 +21,6 @@
           - build_type: Release
             cxx_options: -mavx2
             os: macos-latest
-=======
-        python-version: ["3.8", "3.12"]
->>>>>>> ce5e23ae
 
     steps:
     - uses: actions/checkout@v3
